const { CleanWebpackPlugin } = require("clean-webpack-plugin");
const WindiCSSWebpackPlugin = require("windicss-webpack-plugin");
<<<<<<< HEAD
var webpack = require("webpack");
const { defineConfig } = require("@vue/cli-service");
=======
const webpack = require("webpack");
>>>>>>> b16026ad

const commitHash = require("child_process").execSync("git rev-parse HEAD").toString().trim();

module.exports = defineConfig({
  publicPath: "/",
  productionSourceMap: false,
  devServer: {
    devMiddleware: {
      writeToDisk: true
    }
  },
  lintOnSave: false,
  configureWebpack: {
    devtool: "cheap-source-map",
    optimization: {
      splitChunks: {
        chunks: "all"
      }
    },
    resolve: {
      fallback: {
        stream: require.resolve("stream-browserify")
      }
    },
    experiments: {
      asyncWebAssembly: true,
      backCompat: true
    },
    plugins: [
      new webpack.ProvidePlugin({
        Buffer: ["buffer", "Buffer"]
      })
    ]
  },
  pages: {
    index: { entry: "src/main.ts", template: "public/index.html", title: "Nautilus" },
    background: { entry: "src/background/background.ts", template: "public/background.html" }
  },
  chainWebpack: (config) => {
    config.output.filename("js/[name].js").chunkFilename("js/[name].js").end();

    config.plugin("copy").tap(([pathConfigs]) => {
      pathConfigs.patterns.push({
        from: "src/content-scripts",
        to: "js"
      });

      return [pathConfigs];
    });

<<<<<<< HEAD
    config.plugin("ignore").use(
      new webpack.IgnorePlugin({
        resourceRegExp: /^\.\/wordlists\/(?!english)/,
        contextRegExp: /bip39\\src$/
      })
    );
=======
    config.plugin("define").tap((options) => {
      options[0]["process.env"].GIT_HASH = JSON.stringify(commitHash);
      options[0]["process.env"].MAINNET = JSON.stringify(!process.argv.includes("--testnet"));
      return options;
    });

    config
      .plugin("ignore")
      .use(new webpack.IgnorePlugin(/^\.\/wordlists\/(?!english)/, /bip39\\src$/));
>>>>>>> b16026ad

    config
      .plugin("clean-output")
      .use(
        new CleanWebpackPlugin({
          cleanStaleWebpackAssets: false
        })
      )
      .end();

    const svgRule = config.module.rule("svg");
    svgRule.uses.clear();
    svgRule.delete("type");
    svgRule.delete("generator");
    svgRule
      .use("vue-loader")
      .loader("vue-loader")
      .end()
      .use("vue-svg-loader")
      .loader("vue-svg-loader")
      .end();

    config.plugin("windicss").use(new WindiCSSWebpackPlugin()).end();
  }
});<|MERGE_RESOLUTION|>--- conflicted
+++ resolved
@@ -1,11 +1,7 @@
 const { CleanWebpackPlugin } = require("clean-webpack-plugin");
 const WindiCSSWebpackPlugin = require("windicss-webpack-plugin");
-<<<<<<< HEAD
 var webpack = require("webpack");
 const { defineConfig } = require("@vue/cli-service");
-=======
-const webpack = require("webpack");
->>>>>>> b16026ad
 
 const commitHash = require("child_process").execSync("git rev-parse HEAD").toString().trim();
 
@@ -56,24 +52,18 @@
       return [pathConfigs];
     });
 
-<<<<<<< HEAD
     config.plugin("ignore").use(
       new webpack.IgnorePlugin({
         resourceRegExp: /^\.\/wordlists\/(?!english)/,
         contextRegExp: /bip39\\src$/
       })
     );
-=======
+
     config.plugin("define").tap((options) => {
       options[0]["process.env"].GIT_HASH = JSON.stringify(commitHash);
       options[0]["process.env"].MAINNET = JSON.stringify(!process.argv.includes("--testnet"));
       return options;
     });
-
-    config
-      .plugin("ignore")
-      .use(new webpack.IgnorePlugin(/^\.\/wordlists\/(?!english)/, /bip39\\src$/));
->>>>>>> b16026ad
 
     config
       .plugin("clean-output")
