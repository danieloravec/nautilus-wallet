--- conflicted
+++ resolved
@@ -21,11 +21,8 @@
 
 ### Compiles and hot-reloads for development
 
-<<<<<<< HEAD
 #### Mainnet
 
-=======
->>>>>>> e8e1acdf
 ```
 npm run serve
 ```
@@ -38,11 +35,8 @@
 
 ### Compiles and minifies for production
 
-<<<<<<< HEAD
 #### Mainnet
 
-=======
->>>>>>> e8e1acdf
 ```
 npm run build
 ```
