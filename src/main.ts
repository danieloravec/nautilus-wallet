--- conflicted
+++ resolved
@@ -27,12 +27,9 @@
   mdiWalletPlus,
   mdiWalletOutline,
   mdiBackupRestore,
-<<<<<<< HEAD
+  mdiCheckAll,
   mdiEye,
   mdiEyeOff
-=======
-  mdiCheckAll
->>>>>>> 9019385f
 } from "@mdi/js";
 import { hasBrowserContext } from "./utils/browserApi";
 
@@ -61,12 +58,9 @@
     mdiWalletPlus,
     mdiWalletOutline,
     mdiBackupRestore,
-<<<<<<< HEAD
+    mdiCheckAll,
     mdiEye,
     mdiEyeOff
-=======
-    mdiCheckAll
->>>>>>> 9019385f
   }
 };
 
