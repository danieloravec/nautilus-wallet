import { createApp } from "vue";
import App from "./App.vue";
import router from "./router";
import store from "./store";
import VueFeather from "vue-feather";
import { wasmModule } from "./utils/wasm-module";
import ClickToCopy from "@/components/ClickToCopy.vue";
import ToolTip from "@/components/ToolTip.vue";
import DropDown from "@/components/DropDown.vue";
import LoadingModal from "@/components/LoadingModal.vue";
import LoadingIndicator from "@/components/LoadingIndicator.vue";
import WalletItem from "@/components/WalletItem.vue";
import DAppPlate from "@/components/DappPlate.vue";
import MdiIcon from "@/components/MdiIcon.vue";
import AssetIcon from "@/components/AssetIcon.vue";
import { filters } from "@/utils/globalFilters";
import { Inputitems, Modal, Slider, Switch, Config } from "@oruga-ui/oruga-next";
import { vueCleave } from "@/directives/cleave";
import { rpcHandler } from "@/background/rpcHandler";
import mdiVue from "mdi-vue/v3";
import { mdiIncognito, mdiFilter, mdiFilterOff } from "@mdi/js";
<<<<<<< HEAD
import NautilusLogo from "@/assets/images/nautilus-logo.svg";
=======
import { hasBrowserContext } from "./utils/browserApi";
>>>>>>> cd8417eb

import "@/config/axiosConfig";

import "@/assets/styles/fonts.css";
import "@oruga-ui/oruga-next/dist/oruga.css";
import "windi.css";
import "@/assets/styles/main.css";

if (hasBrowserContext()) {
  rpcHandler.start();
}
wasmModule.loadAsync();

const app = createApp(App);
app.config.globalProperties.$filters = filters;

const mdiSettings = {
  icons: {
    mdiIncognito,
    mdiFilter,
    mdiFilterOff
  }
};

const orugaSettings = {
  switch: {
    checkCheckedClass: "bg-blue-600"
  }
};

app
  .use(store)
  .use(router)
  .use(Inputitems)
  .use(Modal)
  .use(Slider)
  .use(Switch)
  .use(Config, orugaSettings)
  .use(mdiVue, mdiSettings)
  .directive("cleave", vueCleave)
  .component("vue-feather", VueFeather)
  .component("click-to-copy", ClickToCopy)
  .component("tool-tip", ToolTip)
  .component("drop-down", DropDown)
  .component("loading-modal", LoadingModal)
  .component("loading-indicator", LoadingIndicator)
  .component("wallet-item", WalletItem)
  .component("dapp-plate", DAppPlate)
  .component("mdi-icon", MdiIcon)
  .component("asset-icon", AssetIcon)
  .component("nautilus-logo", NautilusLogo)
  .mount("#app");<|MERGE_RESOLUTION|>--- conflicted
+++ resolved
@@ -19,11 +19,8 @@
 import { rpcHandler } from "@/background/rpcHandler";
 import mdiVue from "mdi-vue/v3";
 import { mdiIncognito, mdiFilter, mdiFilterOff } from "@mdi/js";
-<<<<<<< HEAD
 import NautilusLogo from "@/assets/images/nautilus-logo.svg";
-=======
 import { hasBrowserContext } from "./utils/browserApi";
->>>>>>> cd8417eb
 
 import "@/config/axiosConfig";
 
