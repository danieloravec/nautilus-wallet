<template>
<<<<<<< HEAD
  <div>
    <page-title title="Welcome to Nautilus." :back-button="hasWallets" />
    <p class="pt-2 pb-5">
      <router-link to="/add/new" custom v-slot="{ navigate }">
        <button type="button" @click="navigate" @keypress.enter="navigate" class="nav-btn">
          <span class="title">Create wallet</span>
          <span class="subtitle"
            >Generate a 15-word recovery phrase and create a new Ergo wallet.</span
          >
        </button>
      </router-link>
    </p>
    <p class="pb-5">
      <router-link to="/add/restore" custom v-slot="{ navigate }">
        <button type="button" @click="navigate" @keypress.enter="navigate" class="nav-btn">
          <span class="title">Restore wallet</span>
          <span class="subtitle"
            >Enter a recovery phrase to restore an already-existing Ergo wallet.</span
          >
        </button>
      </router-link>
    </p>
    <p class="pb-5">
      <router-link to="/add/hw/ledger" custom v-slot="{ navigate }">
        <button type="button" @click="navigate" @keypress.enter="navigate" class="nav-btn">
          <span class="title">Connect a hardware wallet</span>
          <span class="subtitle"
            >Create or restore an Ergo wallet using a Ledger hardware wallet.</span
          >
        </button>
      </router-link>
    </p>
    <p class="pb-5">
      <router-link to="/add/read-only" custom v-slot="{ navigate }">
        <button
          @click="navigate"
          @keypress.enter="navigate"
          role="button"
          type="button"
          class="nav-btn"
=======
  <div class="flex flex-col gap-4 h-full">
    <div class="flex-grow"></div>
    <router-link to="/add/new" custom v-slot="{ navigate }">
      <button type="button" @click="navigate" @keypress.enter="navigate" class="nav-btn">
        <span class="title">Create wallet</span>
        <span class="subtitle"
          >Generate a 15-word recovery phrase and create a new Ergo wallet.</span
>>>>>>> 73cc946e
        >
      </button>
    </router-link>
    <router-link to="/add/restore" custom v-slot="{ navigate }">
      <button type="button" @click="navigate" @keypress.enter="navigate" class="nav-btn">
        <span class="title">Restore wallet</span>
        <span class="subtitle"
          >Enter a recovery phrase to restore an already-existing Ergo wallet.</span
        >
      </button>
    </router-link>
    <router-link to="/add/read-only" custom v-slot="{ navigate }">
      <button
        @click="navigate"
        @keypress.enter="navigate"
        role="button"
        type="button"
        class="nav-btn"
      >
        <span class="title">Load read-only wallet</span>
        <span class="subtitle">Enter a public key to load an Ergo wallet in read-only mode.</span>
      </button>
    </router-link>
    <div class="flex-grow"></div>
    <button class="btn outlined w-full" v-if="hasWallets" @click="$router.back()">Cancel</button>
  </div>
</template>

<script lang="ts">
import { defineComponent } from "vue";
import { isEmpty } from "lodash";

export default defineComponent({
  name: "AddView",
  computed: {
    hasWallets() {
      return !isEmpty(this.$store.state.wallets);
    }
  },
  props: {
    backButton: { type: String, default: "false" }
  }
});
</script><|MERGE_RESOLUTION|>--- conflicted
+++ resolved
@@ -1,46 +1,4 @@
 <template>
-<<<<<<< HEAD
-  <div>
-    <page-title title="Welcome to Nautilus." :back-button="hasWallets" />
-    <p class="pt-2 pb-5">
-      <router-link to="/add/new" custom v-slot="{ navigate }">
-        <button type="button" @click="navigate" @keypress.enter="navigate" class="nav-btn">
-          <span class="title">Create wallet</span>
-          <span class="subtitle"
-            >Generate a 15-word recovery phrase and create a new Ergo wallet.</span
-          >
-        </button>
-      </router-link>
-    </p>
-    <p class="pb-5">
-      <router-link to="/add/restore" custom v-slot="{ navigate }">
-        <button type="button" @click="navigate" @keypress.enter="navigate" class="nav-btn">
-          <span class="title">Restore wallet</span>
-          <span class="subtitle"
-            >Enter a recovery phrase to restore an already-existing Ergo wallet.</span
-          >
-        </button>
-      </router-link>
-    </p>
-    <p class="pb-5">
-      <router-link to="/add/hw/ledger" custom v-slot="{ navigate }">
-        <button type="button" @click="navigate" @keypress.enter="navigate" class="nav-btn">
-          <span class="title">Connect a hardware wallet</span>
-          <span class="subtitle"
-            >Create or restore an Ergo wallet using a Ledger hardware wallet.</span
-          >
-        </button>
-      </router-link>
-    </p>
-    <p class="pb-5">
-      <router-link to="/add/read-only" custom v-slot="{ navigate }">
-        <button
-          @click="navigate"
-          @keypress.enter="navigate"
-          role="button"
-          type="button"
-          class="nav-btn"
-=======
   <div class="flex flex-col gap-4 h-full">
     <div class="flex-grow"></div>
     <router-link to="/add/new" custom v-slot="{ navigate }">
@@ -48,7 +6,6 @@
         <span class="title">Create wallet</span>
         <span class="subtitle"
           >Generate a 15-word recovery phrase and create a new Ergo wallet.</span
->>>>>>> 73cc946e
         >
       </button>
     </router-link>
@@ -57,6 +14,14 @@
         <span class="title">Restore wallet</span>
         <span class="subtitle"
           >Enter a recovery phrase to restore an already-existing Ergo wallet.</span
+        >
+      </button>
+    </router-link>
+    <router-link to="/add/hw/ledger" custom v-slot="{ navigate }">
+      <button type="button" @click="navigate" @keypress.enter="navigate" class="nav-btn">
+        <span class="title">Connect a hardware wallet</span>
+        <span class="subtitle"
+          >Create or restore an Ergo wallet using a Ledger hardware wallet.</span
         >
       </button>
     </router-link>
