--- conflicted
+++ resolved
@@ -30,13 +30,7 @@
           trigger-class="px-2 py-3 text-sm uppercase "
         >
           <template v-slot:trigger>
-<<<<<<< HEAD
             <div class="flex-grow pl-6 text-center font-bold">Add asset</div>
-=======
-            <div class="text-sm w-full uppercase py-1 pl-6 text-center font-semibold">
-              Add asset
-            </div>
->>>>>>> 59c616ef
             <vue-feather type="chevron-down" size="18" />
           </template>
           <template v-slot:items>
@@ -128,14 +122,8 @@
 import AssetInput from "@/components/AssetInput.vue";
 import LoadingModal from "@/components/LoadingModal.vue";
 import TxSignModal from "@/components/TxSignModal.vue";
-<<<<<<< HEAD
 import FeeSelector from "@/components/FeeSelector.vue";
 import { fetchBabelBoxes, selectOneBoxFrom } from "@/api/ergo/babelFees";
-
-export default defineComponent({
-  name: "SendView",
-  components: { AssetInput, LoadingModal, LedgerSigningModal, TxSignModal, FeeSelector },
-=======
 import { graphQLService } from "@/api/explorer/graphQlService";
 import { SignedTransaction } from "@ergo-graphql/types";
 
@@ -143,13 +131,18 @@
   recipient: {
     required: helpers.withMessage("Receiver address is required.", required),
     validErgoAddress
+  },
+  selected: {
+    required: helpers.withMessage(
+      "At least one asset should be selected in order to send a transaction.",
+      required
+    )
   }
 };
 
 export default defineComponent({
   name: "SendView",
   components: { AssetInput, LoadingModal, TxSignModal },
->>>>>>> 59c616ef
   setup() {
     return { v$: useVuelidate() as Ref<Validation<ValidationArgs<typeof validations>, unknown>> };
   },
@@ -273,22 +266,7 @@
     };
   },
   validations() {
-<<<<<<< HEAD
-    return {
-      recipient: {
-        required: helpers.withMessage("Receiver address is required.", required),
-        validErgoAddress
-      },
-      selected: {
-        required: helpers.withMessage(
-          "At least one asset should be selected in order to send a transaction.",
-          required
-        )
-      }
-    };
-=======
     return validations;
->>>>>>> 59c616ef
   },
   methods: {
     getReserveAmountFor(tokenId: string): BigNumberType | undefined {
@@ -327,16 +305,8 @@
         : this.currentWallet.settings.defaultChangeIndex;
 
       try {
-<<<<<<< HEAD
-        const [boxes, [bestBlock]] = await Promise.all([
-          await fetchBoxes(this.currentWallet.id),
-          await explorerService.getBlockHeaders({ limit: 1 })
-        ]);
-
-=======
         const boxes = await fetchBoxes(this.currentWallet.id);
         const [bestBlock] = await graphQLService.getBlockHeaders({ take: 1 });
->>>>>>> 59c616ef
         if (!bestBlock) {
           throw Error("Unable to fetch current height, please check your connection.");
         }
