import { addressesDbService } from "@/api/database/addressesDbService";
import { assetsDbService } from "@/api/database/assetsDbService";
import { ERG_TOKEN_ID } from "@/constants/ergo";
import { APIError, APIErrorCode, ErgoTx, RpcMessage, RpcReturn, Session } from "@/types/connector";
import { AddressState } from "@/types/internal";
import { sumBigNumberBy, toBigNumber } from "@/utils/bigNumbers";
import { openWindow } from "@/utils/uiHelpers";
import BigNumber from "bignumber.js";
import { find, findIndex, groupBy, isEmpty } from "lodash";
import { postErrorMessage, postConnectorResponse } from "./messagingUtils";
import JSONBig from "json-bigint";
import { submitTx } from "@/api/ergo/submitTx";
import { fetchBoxes } from "@/api/ergo/boxFetcher";
import { graphQLService } from "@/api/explorer/graphQlService";

export async function handleGetBoxesRequest(
  request: RpcMessage,
  port: chrome.runtime.Port,
  session?: Session
) {
  if (!validateSession(session, request, port) || !session.walletId) {
    return;
  }

  let tokenId = ERG_TOKEN_ID;
  let amount = new BigNumber(0);

  if (request.params) {
    tokenId = request.params[1] as string;
    if (!tokenId || tokenId === "ERG") {
      tokenId = ERG_TOKEN_ID;
    }

    let error: APIError | undefined = undefined;

    if (request.params[0]) {
      amount = toBigNumber(request.params[0]) || new BigNumber(0);
    }
    if (request.params[2]) {
      error = {
        code: APIErrorCode.InvalidRequest,
        info: "pagination is not implemented"
      };
    }

    if (error) {
      postErrorMessage(error, request, port);
    }
  }

  let selected = await fetchBoxes(session.walletId);

  if (tokenId != ERG_TOKEN_ID) {
    selected = selected.filter((box) => findIndex(box.assets, (a) => a.tokenId === tokenId) > -1);
  }

  if (!amount.isZero()) {
    let acc = new BigNumber(0);

    if (tokenId === ERG_TOKEN_ID) {
      selected = selected.filter((box) => {
        if (acc.isGreaterThanOrEqualTo(amount)) {
          return false;
        }
<<<<<<< HEAD
=======
        acc = acc.plus(toBigNumber(box.value));
>>>>>>> 7efaeda1

        acc = acc.plus(toBigNumber(box.value)!);
        return true;
      });
    } else {
      selected = selected.filter((box) => {
        if (acc.isGreaterThanOrEqualTo(amount)) {
          return false;
        }
<<<<<<< HEAD
=======
        acc = acc.plus(toBigNumber(find(box.assets, (a) => a.tokenId === tokenId)?.amount ?? 0));
>>>>>>> 7efaeda1

        acc = acc.plus(toBigNumber(find(box.assets, (a) => a.tokenId === tokenId)?.amount ?? 0)!);
        return true;
      });
    }
  }

  postConnectorResponse(
    {
      isSuccess: true,
      data: selected
    },
    request,
    port
  );
}

export async function handleGetBalanceRequest(
  request: RpcMessage,
  port: chrome.runtime.Port,
  session?: Session
) {
  if (!validateSession(session, request, port) || !session.walletId) {
    return;
  }

  let tokenId = ERG_TOKEN_ID;
  if (request.params && request.params[0] && request.params[0] !== "ERG") {
    tokenId = request.params[0];
  }

  postConnectorResponse(
    {
      isSuccess: true,
      data: await _getBalance(session.walletId, tokenId)
    },
    request,
    port
  );
}

async function _getBalance(walletId: number, tokenId: string) {
  if (tokenId === "all") {
    const assets = await assetsDbService.getByWalletId(walletId);
    const responseData: { tokenId: string; balance: string }[] = [];
    const groups = groupBy(assets, (x) => x.tokenId);
    for (const tokenId in groups) {
      responseData.push({
        tokenId: tokenId === ERG_TOKEN_ID ? "ERG" : tokenId,
        balance: sumBigNumberBy(groups[tokenId], (x) => toBigNumber(x.confirmedAmount)).toString()
      });
    }

    return responseData;
  }

  const assets = await assetsDbService.getByTokenId(walletId, tokenId);

  return isEmpty(assets)
    ? "0"
    : assets
        .map((a) => toBigNumber(a.confirmedAmount))
        .reduce((acc, val) => acc.plus(val))
        .toString();
}

export async function handleGetAddressesRequest(
  request: RpcMessage,
  port: chrome.runtime.Port,
  session: Session | undefined,
  addressState: AddressState
) {
  if (!validateSession(session, request, port) || !session.walletId) {
    return;
  }

  if (request.params && request.params[0]) {
    postErrorMessage(
      {
        code: APIErrorCode.InvalidRequest,
        info: "pagination is not implemented"
      },
      request,
      port
    );

    return;
  }

  const addresses = await addressesDbService.getByState(session.walletId, addressState);
  postConnectorResponse(
    {
      isSuccess: true,
      data: addresses.map((x) => x.script)
    },
    request,
    port
  );
}

export async function handleGetChangeAddressRequest(
  request: RpcMessage,
  port: chrome.runtime.Port,
  session?: Session
) {
  if (!validateSession(session, request, port) || !session.walletId) {
    return;
  }

  const address = await addressesDbService.getChangeAddress(session.walletId);
  if (!address) {
    postErrorMessage(
      {
        code: APIErrorCode.InternalError,
        info: "change address not found"
      },
      request,
      port
    );

    return;
  }

  postConnectorResponse(
    {
      isSuccess: true,
      data: address.script
    },
    request,
    port
  );
}

export async function handleSignTxRequest(
  request: RpcMessage,
  port: chrome.runtime.Port,
  session?: Session
) {
  if (!validateSession(session, request, port)) {
    return;
  }

  if (!request.params || !request.params[0]) {
    postErrorMessage(
      {
        code: APIErrorCode.InvalidRequest,
        info: "tx object is not present"
      },
      request,
      port
    );

    return;
  }

  const response = await openPopup(session, request, port);
  postConnectorResponse(response, request, port);
}

export async function handleAuthRequest(
  request: RpcMessage,
  port: chrome.runtime.Port,
  session?: Session
) {
  if (!validateSession(session, request, port)) {
    return;
  }

  if (!request.params || !request.params[0] || !request.params[1]) {
    postErrorMessage({ code: APIErrorCode.InvalidRequest, info: "bad params" }, request, port);
    return;
  }

  const address = request.params[0];
  const addressEntity = await addressesDbService.getByScript(address);
  if (!addressEntity || addressEntity.walletId !== session?.walletId) {
    postErrorMessage(
      {
        code: APIErrorCode.InvalidRequest,
        info: `address '${address}' does not belong to the connected wallet.`
      },
      request,
      port
    );
    return;
  }

  const response = await openPopup(session, request, port);
  postConnectorResponse(response, request, port);
}

export async function handleSubmitTxRequest(
  request: RpcMessage,
  port: chrome.runtime.Port,
  session?: Session
) {
  if (!validateSession(session, request, port) || !session.walletId) {
    return;
  }

  if (!request.params || !request.params[0]) {
    postErrorMessage(
      {
        code: APIErrorCode.InvalidRequest,
        info: "empty tx"
      },
      request,
      port
    );

    return;
  }

  try {
    const tx = request.params[0];
    const txId = await submitTx(
      typeof tx === "string" ? graphQLService.mapTransaction(JSONBig.parse(tx)) : tx,
      session.walletId
    );

    postConnectorResponse(
      {
        isSuccess: true,
        data: txId
      },
      request,
      port
    );
  } catch (e) {
    postErrorMessage(
      {
        code: APIErrorCode.InternalError,
        info: (e as Error).message
      },
      request,
      port
    );
  }
}

export async function handleNotImplementedRequest(
  request: RpcMessage,
  port: chrome.runtime.Port,
  session?: Session
) {
  if (!validateSession(session, request, port)) {
    return;
  }

  postErrorMessage(
    {
      code: APIErrorCode.InvalidRequest,
      info: "not implemented"
    },
    request,
    port
  );
}

async function openPopup(
  session: Session,
  message: RpcMessage,
  port: chrome.runtime.Port
): Promise<RpcReturn> {
  return new Promise((resolve, reject) => {
    const tabId = port.sender?.tab?.id;
    if (!tabId || !port.sender?.url) {
      reject("invalid port");
      return;
    }

    session.requestQueue.push({ handled: false, message, resolve });
    openWindow(tabId);
  });
}

export function validateSession(
  session: Session | undefined,
  request: RpcMessage,
  port: chrome.runtime.Port
): session is Session {
  let error: APIError | undefined;

  if (!session) {
    error = { code: APIErrorCode.InvalidRequest, info: "not connected" };
  } else if (session.walletId === undefined) {
    error = { code: APIErrorCode.Refused, info: "unauthorized" };
  }

  if (error) {
    postErrorMessage(error, request, port);
    return false;
  }

  return true;
}<|MERGE_RESOLUTION|>--- conflicted
+++ resolved
@@ -1,7 +1,7 @@
 import { addressesDbService } from "@/api/database/addressesDbService";
 import { assetsDbService } from "@/api/database/assetsDbService";
 import { ERG_TOKEN_ID } from "@/constants/ergo";
-import { APIError, APIErrorCode, ErgoTx, RpcMessage, RpcReturn, Session } from "@/types/connector";
+import { APIError, APIErrorCode, RpcMessage, RpcReturn, Session } from "@/types/connector";
 import { AddressState } from "@/types/internal";
 import { sumBigNumberBy, toBigNumber } from "@/utils/bigNumbers";
 import { openWindow } from "@/utils/uiHelpers";
@@ -62,12 +62,8 @@
         if (acc.isGreaterThanOrEqualTo(amount)) {
           return false;
         }
-<<<<<<< HEAD
-=======
+
         acc = acc.plus(toBigNumber(box.value));
->>>>>>> 7efaeda1
-
-        acc = acc.plus(toBigNumber(box.value)!);
         return true;
       });
     } else {
@@ -75,12 +71,8 @@
         if (acc.isGreaterThanOrEqualTo(amount)) {
           return false;
         }
-<<<<<<< HEAD
-=======
+
         acc = acc.plus(toBigNumber(find(box.assets, (a) => a.tokenId === tokenId)?.amount ?? 0));
->>>>>>> 7efaeda1
-
-        acc = acc.plus(toBigNumber(find(box.assets, (a) => a.tokenId === tokenId)?.amount ?? 0)!);
         return true;
       });
     }
