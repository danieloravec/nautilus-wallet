import { addressesDbService } from "@/api/database/addressesDbService";
import { assetsDbService } from "@/api/database/assetsDbService";
import { ERG_TOKEN_ID } from "@/constants/ergo";
import { APIError, APIErrorCode, ErgoTx, RpcMessage, RpcReturn, Session } from "@/types/connector";
import { AddressState } from "@/types/internal";
import { sumBigNumberBy, toBigNumber } from "@/utils/bigNumbers";
import { openWindow } from "@/utils/uiHelpers";
import BigNumber from "bignumber.js";
<<<<<<< HEAD
import { find, findIndex, isEmpty } from "lodash";
=======
import { find, findIndex, groupBy, isEmpty } from "lodash";
>>>>>>> 99781445
import { postErrorMessage, postConnectorResponse } from "./messagingUtils";
import JSONBig from "json-bigint";
import { submitTx } from "@/api/ergo/submitTx";
import { fetchBoxes } from "@/api/ergo/boxFetcher";
import { graphQLService } from "@/api/explorer/graphQLService";

export async function handleGetBoxesRequest(
  request: RpcMessage,
  port: chrome.runtime.Port,
  session?: Session
) {
  if (!validateSession(session, request, port) || !session.walletId) {
    return;
  }

  let tokenId = ERG_TOKEN_ID;
  let amount = new BigNumber(0);

  if (request.params) {
    tokenId = request.params[1] as string;
    if (!tokenId || tokenId === "ERG") {
      tokenId = ERG_TOKEN_ID;
    }

    let error: APIError | undefined = undefined;

    if (request.params[0]) {
      amount = toBigNumber(request.params[0]) || new BigNumber(0);
    }
    if (request.params[2]) {
      error = {
        code: APIErrorCode.InvalidRequest,
        info: "pagination is not implemented"
      };
    }

    if (error) {
      postErrorMessage(error, request, port);
    }
  }

  let selected = await fetchBoxes(session.walletId);

  if (tokenId != ERG_TOKEN_ID) {
    selected = selected.filter((box) => findIndex(box.assets, (a) => a.tokenId === tokenId) > -1);
  }

  if (!amount.isZero()) {
    let acc = new BigNumber(0);

    if (tokenId === ERG_TOKEN_ID) {
      selected = selected.filter((box) => {
        if (acc.isGreaterThanOrEqualTo(amount)) {
          return false;
        }
        acc = acc.plus(toBigNumber(box.value));

        return true;
      });
    } else {
      selected = selected.filter((box) => {
        if (acc.isGreaterThanOrEqualTo(amount)) {
          return false;
        }
        acc = acc.plus(toBigNumber(find(box.assets, (a) => a.tokenId === tokenId)?.amount ?? 0));

        return true;
      });
    }
  }

  postConnectorResponse(
    {
      isSuccess: true,
      data: selected
    },
    request,
    port
  );
}

export async function handleGetBalanceRequest(
  request: RpcMessage,
  port: chrome.runtime.Port,
  session?: Session
) {
  if (!validateSession(session, request, port) || !session.walletId) {
    return;
  }

  let tokenId = ERG_TOKEN_ID;
  if (request.params && request.params[0] && request.params[0] !== "ERG") {
    tokenId = request.params[0];
  }

  postConnectorResponse(
    {
      isSuccess: true,
      data: await _getBalance(session.walletId, tokenId)
    },
    request,
    port
  );
}

async function _getBalance(walletId: number, tokenId: string) {
  if (tokenId === "all") {
    const assets = await assetsDbService.getByWalletId(walletId);
    const responseData: { tokenId: string; balance: string }[] = [];
    const groups = groupBy(assets, (x) => x.tokenId);
    for (const tokenId in groups) {
      responseData.push({
        tokenId: tokenId === ERG_TOKEN_ID ? "ERG" : tokenId,
        balance: sumBigNumberBy(groups[tokenId], (x) => toBigNumber(x.confirmedAmount)).toString()
      });
    }

    return responseData;
  }

  const assets = await assetsDbService.getByTokenId(walletId, tokenId);

  return isEmpty(assets)
    ? "0"
    : assets
        .map((a) => toBigNumber(a.confirmedAmount))
        .reduce((acc, val) => acc.plus(val))
        .toString();
}

export async function handleGetAddressesRequest(
  request: RpcMessage,
  port: chrome.runtime.Port,
  session: Session | undefined,
  addressState: AddressState
) {
  if (!validateSession(session, request, port) || !session.walletId) {
    return;
  }

  if (request.params && request.params[0]) {
    postErrorMessage(
      {
        code: APIErrorCode.InvalidRequest,
        info: "pagination is not implemented"
      },
      request,
      port
    );

    return;
  }

  const addresses = await addressesDbService.getByState(session.walletId, addressState);
  postConnectorResponse(
    {
      isSuccess: true,
      data: addresses.map((x) => x.script)
    },
    request,
    port
  );
}

export async function handleGetChangeAddressRequest(
  request: RpcMessage,
  port: chrome.runtime.Port,
  session?: Session
) {
  if (!validateSession(session, request, port) || !session.walletId) {
    return;
  }

  const address = await addressesDbService.getChangeAddress(session.walletId);
  if (!address) {
    postErrorMessage(
      {
        code: APIErrorCode.InternalError,
        info: "change address not found"
      },
      request,
      port
    );

    return;
  }

  postConnectorResponse(
    {
      isSuccess: true,
      data: address.script
    },
    request,
    port
  );
}

export async function handleSignTxRequest(
  request: RpcMessage,
  port: chrome.runtime.Port,
  session?: Session
) {
  if (!validateSession(session, request, port)) {
    return;
  }

  if (!request.params || !request.params[0]) {
    postErrorMessage(
      {
        code: APIErrorCode.InvalidRequest,
        info: "tx object is not present"
      },
      request,
      port
    );

    return;
  }

  const response = await openPopup(session, request, port);
  postConnectorResponse(response, request, port);
}

export async function handleAuthRequest(
  request: RpcMessage,
  port: chrome.runtime.Port,
  session?: Session
) {
  if (!validateSession(session, request, port)) {
    return;
  }

  if (!request.params || !request.params[0] || !request.params[1]) {
    postErrorMessage({ code: APIErrorCode.InvalidRequest, info: "bad params" }, request, port);
    return;
  }

  const address = request.params[0];
  const addressEntity = await addressesDbService.getByScript(address);
  if (!addressEntity || addressEntity.walletId !== session?.walletId) {
    postErrorMessage(
      {
        code: APIErrorCode.InvalidRequest,
        info: `address '${address}' does not belong to the connected wallet.`
      },
      request,
      port
    );
    return;
  }

  const response = await openPopup(session, request, port);
  postConnectorResponse(response, request, port);
}

export async function handleSubmitTxRequest(
  request: RpcMessage,
  port: chrome.runtime.Port,
  session?: Session
) {
  if (!validateSession(session, request, port) || !session.walletId) {
    return;
  }

  if (!request.params || !request.params[0]) {
    postErrorMessage(
      {
        code: APIErrorCode.InvalidRequest,
        info: "empty tx"
      },
      request,
      port
    );

    return;
  }

  try {
    const tx = request.params[0];
    const txId = await submitTx(
<<<<<<< HEAD
      typeof tx === "string" ? graphQLService.mapTransaction(JSONBig.parse(tx)) : tx,
      session!.walletId!
=======
      typeof tx === "string" ? (JSONBig.parse(tx) as ErgoTx) : tx,
      session.walletId
>>>>>>> 99781445
    );

    postConnectorResponse(
      {
        isSuccess: true,
        data: txId
      },
      request,
      port
    );
  } catch (e) {
    postErrorMessage(
      {
        code: APIErrorCode.InternalError,
        info: (e as Error).message
      },
      request,
      port
    );
  }
}

export async function handleNotImplementedRequest(
  request: RpcMessage,
  port: chrome.runtime.Port,
  session?: Session
) {
  if (!validateSession(session, request, port)) {
    return;
  }

  postErrorMessage(
    {
      code: APIErrorCode.InvalidRequest,
      info: "not implemented"
    },
    request,
    port
  );
}

async function openPopup(
  session: Session,
  message: RpcMessage,
  port: chrome.runtime.Port
): Promise<RpcReturn> {
  return new Promise((resolve, reject) => {
    const tabId = port.sender?.tab?.id;
    if (!tabId || !port.sender?.url) {
      reject("invalid port");
      return;
    }

    session.requestQueue.push({ handled: false, message, resolve });
    openWindow(tabId);
  });
}

export function validateSession(
  session: Session | undefined,
  request: RpcMessage,
  port: chrome.runtime.Port
): session is Session {
  let error: APIError | undefined;

  if (!session) {
    error = { code: APIErrorCode.InvalidRequest, info: "not connected" };
  } else if (session.walletId === undefined) {
    error = { code: APIErrorCode.Refused, info: "unauthorized" };
  }

  if (error) {
    postErrorMessage(error, request, port);
    return false;
  }

  return true;
}<|MERGE_RESOLUTION|>--- conflicted
+++ resolved
@@ -6,11 +6,7 @@
 import { sumBigNumberBy, toBigNumber } from "@/utils/bigNumbers";
 import { openWindow } from "@/utils/uiHelpers";
 import BigNumber from "bignumber.js";
-<<<<<<< HEAD
-import { find, findIndex, isEmpty } from "lodash";
-=======
 import { find, findIndex, groupBy, isEmpty } from "lodash";
->>>>>>> 99781445
 import { postErrorMessage, postConnectorResponse } from "./messagingUtils";
 import JSONBig from "json-bigint";
 import { submitTx } from "@/api/ergo/submitTx";
@@ -291,13 +287,8 @@
   try {
     const tx = request.params[0];
     const txId = await submitTx(
-<<<<<<< HEAD
       typeof tx === "string" ? graphQLService.mapTransaction(JSONBig.parse(tx)) : tx,
-      session!.walletId!
-=======
-      typeof tx === "string" ? (JSONBig.parse(tx) as ErgoTx) : tx,
       session.walletId
->>>>>>> 99781445
     );
 
     postConnectorResponse(
