--- conflicted
+++ resolved
@@ -93,175 +93,6 @@
     return unsigned;
   }
 
-<<<<<<< HEAD
-  private async _sign(
-    unsigned: UnsignedTransaction,
-    unspentBoxes: ErgoBoxes,
-    dataInputBoxes: ErgoBoxes,
-    context: SignContext
-  ) {
-    const sigmaRust = wasmModule.SigmaRust;
-
-    if (this._useLedger) {
-      let ledgerApp!: ErgoLedgerApp;
-
-      try {
-        ledgerApp = new ErgoLedgerApp(await WebUSBTransport.create())
-          .useAuthToken()
-          .enableDebugMode();
-        this.sendCallback({
-          connected: true,
-          appId: ledgerApp.authToken,
-          deviceModel: ledgerApp.transport.deviceModel?.id.toString() ?? LedgerDeviceModelId.nanoX
-        });
-      } catch (e) {
-        this.sendCallback({
-          connected: false,
-          loading: false,
-          state: LedgerState.deviceNotFound
-        });
-
-        throw e;
-      }
-
-      try {
-        const inputs: UnsignedBox[] = [];
-        const outputs: BoxCandidate[] = [];
-
-        for (let i = 0; i < unsigned.inputs().len(); i++) {
-          const input = unsigned.inputs().get(i);
-          const box = findBox(unspentBoxes, input.box_id().to_str());
-          if (!box) {
-            throw Error(`Input ${input.box_id().to_str()} not found in unspent boxes.`);
-          }
-
-          const ergoTree = box.ergo_tree().to_base16_bytes().toString();
-          const path =
-            find(this._from, (a) => a.script === addressFromErgoTree(ergoTree)) ??
-            first(this._from);
-
-          if (!path) {
-            throw Error(`Unable to find a sign path for ${input.box_id().to_str()}.`);
-          }
-
-          inputs.push({
-            txId: box.tx_id().to_str(),
-            index: box.index(),
-            value: box.value().as_i64().to_str(),
-            ergoTree: Buffer.from(box.ergo_tree().sigma_serialize_bytes()),
-            creationHeight: box.creation_height(),
-            tokens: mapTokens(box.tokens()),
-            additionalRegisters: Buffer.from(box.serialized_additional_registers()),
-            extension: Buffer.from(input.extension().sigma_serialize_bytes()),
-            signPath: `${DERIVATION_PATH}/${path.index}`
-          });
-        }
-        for (let i = 0; i < unsigned.output_candidates().len(); i++) {
-          const wasmOutput = unsigned.output_candidates().get(i);
-
-          outputs.push({
-            value: wasmOutput.value().as_i64().to_str(),
-            ergoTree: Buffer.from(wasmOutput.ergo_tree().sigma_serialize_bytes()),
-            creationHeight: wasmOutput.creation_height(),
-            tokens: mapTokens(wasmOutput.tokens()),
-            registers: this.serializeRegisters(wasmOutput)
-          });
-        }
-
-        this.sendCallback({
-          statusText: "Waiting for device transaction signing confirmation..."
-        });
-        const proofs = await ledgerApp.signTx(
-          {
-            inputs,
-            dataInputs: [],
-            outputs,
-            distinctTokenIds: unsigned.distinct_token_ids(),
-            changeMap: {
-              address: context.bip32.deriveAddress(this._changeIndex ?? 0).script,
-              path: `${DERIVATION_PATH}/${this._changeIndex}`
-            }
-          },
-          MAINNET ? Network.Mainnet : Network.Testnet
-        );
-
-        this.sendCallback({
-          screenText: "Signed",
-          statusText: "Sending transaction..."
-        });
-
-        return wasmModule.SigmaRust.Transaction.from_unsigned_tx(unsigned, proofs);
-      } catch (e) {
-        if (e instanceof DeviceError) {
-          const resp = {
-            loading: false,
-            state: LedgerState.error,
-            statusText: ""
-          };
-
-          switch (e.code) {
-            case RETURN_CODE.DENIED:
-              resp.statusText = "Transaction signing denied.";
-              break;
-            case RETURN_CODE.INTERNAL_CRYPTO_ERROR:
-              resp.statusText =
-                "It looks like your device is locked. Make sure it is unlocked before proceeding.";
-              break;
-            default:
-              resp.statusText = `[Device error] ${e.message}`;
-          }
-
-          this.sendCallback(resp);
-        }
-
-        throw e;
-      } finally {
-        ledgerApp.transport.close();
-      }
-    }
-
-    const wallet = this.buildWallet(this._from, context.bip32);
-    const blockHeaders = sigmaRust.BlockHeaders.from_json(context.blockHeaders);
-    const preHeader = sigmaRust.PreHeader.from_block_header(blockHeaders.get(0));
-    const signContext = new sigmaRust.ErgoStateContext(preHeader, blockHeaders);
-    const signed = wallet.sign_transaction(signContext, unsigned, unspentBoxes, dataInputBoxes);
-    return signed;
-  }
-
-  public signMessage(message: string, keys: Bip32) {
-    const wallet = this.buildWallet(this._from, keys);
-    const address = MAINNET
-      ? wasmModule.SigmaRust.Address.from_mainnet_str(this._from[0].script)
-      : wasmModule.SigmaRust.Address.from_testnet_str(this._from[0].script);
-
-    return wallet.sign_message_using_p2pk(address, Buffer.from(message, "utf-8"));
-  }
-
-  private serializeRegisters(box: ErgoBoxCandidate): Buffer {
-    const registerEnum = wasmModule.SigmaRust.NonMandatoryRegisterId;
-    if (!box.register_value(registerEnum.R4)) {
-      return Buffer.from([]);
-    }
-
-    const registers = [
-      Buffer.from(box.register_value(registerEnum.R4)?.sigma_serialize_bytes() ?? []),
-      Buffer.from(box.register_value(registerEnum.R5)?.sigma_serialize_bytes() ?? []),
-      Buffer.from(box.register_value(registerEnum.R6)?.sigma_serialize_bytes() ?? []),
-      Buffer.from(box.register_value(registerEnum.R7)?.sigma_serialize_bytes() ?? []),
-      Buffer.from(box.register_value(registerEnum.R8)?.sigma_serialize_bytes() ?? []),
-      Buffer.from(box.register_value(registerEnum.R9)?.sigma_serialize_bytes() ?? [])
-    ].filter((b) => b.length > 0);
-
-    return Buffer.concat([...[Buffer.from([registers.length])], ...registers]);
-  }
-
-  private sendCallback(state: any) {
-    if (!this._callbackFunc) {
-      return;
-    }
-
-    this._callbackFunc(state);
-=======
   /**
    * @param inputs Merge full box info with inputs
    */
@@ -270,7 +101,6 @@
       const box = this._inputs.find((b) => b.boxId === x.boxId);
       return { ...x, ...box };
     });
->>>>>>> 152c8078
   }
 
   private buildOutputBoxes(
