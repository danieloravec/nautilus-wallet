import { MAINNET_MINER_FEE_TREE } from "@/constants/ergo";
<<<<<<< HEAD
import { ErgoBoxCandidate, Token, UnsignedTx } from "@/types/connector";
=======
import { UnsignedTx, ErgoBoxCandidate, Token } from "@/types/connector";
>>>>>>> 23e48d91
import { StateAssetInfo } from "@/types/internal";
import { decimalize, sumBigNumberBy, toBigNumber } from "@/utils/bigNumbers";
import BigNumber from "bignumber.js";
import { difference, find, findLast, groupBy, isEmpty } from "lodash";
import { addressFromErgoTree } from "../../addresses";
import { OutputAsset, OutputInterpreter } from "./outputInterpreter";

function isMinerFeeTree(ergoTree: string) {
  return ergoTree === MAINNET_MINER_FEE_TREE;
}

export class TxInterpreter {
  private _tx!: UnsignedTx;

  private _changeBox?: ErgoBoxCandidate;
  private _feeBox?: ErgoBoxCandidate;
  private _sendingBoxes!: ErgoBoxCandidate[];
  private _assetInfo!: StateAssetInfo;
  private _addresses!: string[];
  private _burningBalance!: OutputAsset[];

  constructor(tx: UnsignedTx, ownAddresses: string[], assetInfo: StateAssetInfo) {
    this._tx = tx;
    this._addresses = ownAddresses;
    this._assetInfo = assetInfo;
    this._feeBox = find(tx.outputs, (b) => isMinerFeeTree(b.ergoTree));

    if (find(tx.inputs, (i) => ownAddresses.includes(addressFromErgoTree(i.ergoTree)))) {
      this._changeBox = findLast(tx.outputs, (o) =>
        ownAddresses.includes(addressFromErgoTree(o.ergoTree))
      );
    }

    this._sendingBoxes = difference(tx.outputs, [this._feeBox, this._changeBox]).filter(
      (b) => b !== undefined
    ) as ErgoBoxCandidate[];

    if (isEmpty(this._sendingBoxes) && this._changeBox) {
      this._sendingBoxes.push(this._changeBox);
      this._changeBox = undefined;
    }

    this._calcBurningBalance();
  }

  public get rawTx(): UnsignedTx {
    return this._tx;
  }

  public get from(): string[] {
    return this._tx.inputs.map((b) => addressFromErgoTree(b.ergoTree));
  }

  public get to(): string[] | undefined {
    return this._sendingBoxes?.map((b) => addressFromErgoTree(b.ergoTree));
  }

  public get change(): ErgoBoxCandidate | undefined {
    return this._changeBox;
  }

  public get sending(): OutputInterpreter[] | undefined {
    return this._sendingBoxes.map((b) => {
      return new OutputInterpreter(b, this._tx.inputs, this._assetInfo, this._addresses);
    });
  }

  public get burning(): OutputAsset[] | undefined {
    if (isEmpty(this._burningBalance)) {
      return;
    }

    return this._burningBalance;
  }

  public get fee(): OutputInterpreter | undefined {
    if (!this._feeBox) {
      return;
    }

    return new OutputInterpreter(this._feeBox, this._tx.inputs, this._assetInfo);
  }

  private _calcBurningBalance() {
    const inputTotals = this._sumTokens(
      this._tx.inputs
        .filter((x) => x.assets)
        .map((x) => x.assets)
        .flat()
    );
    if (!inputTotals) {
      this._burningBalance = [];
      return;
    }

    const outputTotals = this._sumTokens(
      this._tx.outputs
        .filter((x) => x.assets)
        .map((x) => x.assets)
        .flat()
    );
    if (outputTotals) {
      for (const key in outputTotals) {
        if (!inputTotals[key]) {
          continue;
        }
        inputTotals[key] = inputTotals[key].minus(outputTotals[key]);
      }
    }

    this._burningBalance = Object.keys(inputTotals)
      .map((key) => {
        return {
          tokenId: key,
          name: this._assetInfo[key]?.name,
          amount: this._assetInfo[key]?.decimals
            ? decimalize(inputTotals[key], this._assetInfo[key].decimals ?? 0)
            : inputTotals[key]
        };
      })
      .filter((x) => x.amount.isGreaterThan(0));
  }

  private _sumTokens(assets: Token[]) {
    if (isEmpty(assets)) {
      return;
    }

    const groups = groupBy(
      assets.map((x) => {
        return { tokenId: x.tokenId, amount: toBigNumber(x.amount) };
      }),
      (x) => x.tokenId
    );

    const totals: { [tokenId: string]: BigNumber } = {};
    for (const key in groups) {
      totals[key] = sumBigNumberBy(groups[key], (x) => x.amount);
    }

    return totals;
  }
}<|MERGE_RESOLUTION|>--- conflicted
+++ resolved
@@ -1,9 +1,5 @@
 import { MAINNET_MINER_FEE_TREE } from "@/constants/ergo";
-<<<<<<< HEAD
 import { ErgoBoxCandidate, Token, UnsignedTx } from "@/types/connector";
-=======
-import { UnsignedTx, ErgoBoxCandidate, Token } from "@/types/connector";
->>>>>>> 23e48d91
 import { StateAssetInfo } from "@/types/internal";
 import { decimalize, sumBigNumberBy, toBigNumber } from "@/utils/bigNumbers";
 import BigNumber from "bignumber.js";
