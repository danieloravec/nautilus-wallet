--- conflicted
+++ resolved
@@ -1,18 +1,10 @@
-<<<<<<< HEAD
-import { P2PK_TREE_PREFIX } from "@/constants/ergo";
+import { P2PK_TREE_PREFIX, MAINNET } from "@/constants/ergo";
 import { UnsignedInput } from "@/types/connector";
-import { Address } from "@coinbarn/ergo-ts";
+import { Address, Network } from "@coinbarn/ergo-ts";
 import { isEmpty, uniq } from "lodash";
 import { extractPksFromP2SErgoTree, extractPksFromRegisters } from "./sigmaSerializer";
-=======
-import { SIGMA_CONSTANT_PK_MATCHER, P2PK_TREE_PREFIX, MAINNET } from "@/constants/ergo";
-import { Registers, UnsignedInput } from "@/types/connector";
-import { wasmModule } from "@/utils/wasm-module";
-import { Address, Network } from "@coinbarn/ergo-ts";
-import { add, isEmpty, uniq } from "lodash";
 
 const network = MAINNET ? Network.Mainnet : Network.Testnet;
->>>>>>> ed55569c
 
 export function extractAddressesFromInputs(inputs: UnsignedInput[]) {
   return inputs.map((input) => extractAddressesFromInput(input)).flat();
