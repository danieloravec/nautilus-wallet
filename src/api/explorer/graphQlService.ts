--- conflicted
+++ resolved
@@ -27,20 +27,12 @@
 
 const GRAPHQL_SERVERS = MAINNET
   ? [
-      // "https://gql.ergoplatform.com/",
+      "https://gql.ergoplatform.com/",
       "https://graphql.erg.zelcore.io/",
-<<<<<<< HEAD
-      // "https://ergo-explorer.getblok.io/graphql/",
-      "https://explore.sigmaspace.io/api/graphql",
-      "https://ergo-explorer.anetabtc.io/graphql"
-    ]
-  : ["https://tn-ergo-explorer.anetabtc.io/graphql", "https://gql-testnet.ergoplatform.com/"];
-=======
       "https://ergo-explorer.anetabtc.io/graphql",
       "https://explore.sigmaspace.io/api/graphql"
     ]
   : ["https://gql-testnet.ergoplatform.com/", "https://tn-ergo-explorer.anetabtc.io/graphql"];
->>>>>>> 55aa3a92
 
 export function getDefaultServerUrl(): string {
   return GRAPHQL_SERVERS[0];
