import { Registers } from "@/types/connector";
import { IAssetInfo } from "@/types/database";
<<<<<<< HEAD
import { ExplorerV0Box } from "@/types/explorer";
=======
>>>>>>> 7efaeda1
import { AssetStandard, AssetSubtype, AssetType } from "@/types/internal";
import { Token } from "@ergo-graphql/types";
import { isEmpty } from "lodash";
import { decodeColl, decodeCollTuple, isColl, isTuple } from "../ergo/sigmaSerializer";

<<<<<<< HEAD
export function parseEIP4Asset(tokenId: string, box: ExplorerV0Box): IAssetInfo | undefined {
  const boxAsset = find(box.assets, (a) => a.tokenId === tokenId);
  if (!boxAsset) {
=======
export function parseEIP4Asset(tokenInfo: Token): IAssetInfo | undefined {
  if (!tokenInfo.box) {
>>>>>>> 7efaeda1
    return;
  }

  const registers = tokenInfo.box.additionalRegisters as Registers;
  const type = decodeColl(registers.R7, "hex");
  const assetInfo: IAssetInfo = {
    id: tokenInfo.tokenId,
    mintingBoxId: tokenInfo.boxId,
    mintingTransactionId: tokenInfo.box.transactionId,
    emissionAmount: tokenInfo.emissionAmount,
    name: tokenInfo.name ?? undefined,
    description: tokenInfo.description ?? undefined,
    decimals: tokenInfo.decimals ?? 0,
    type: parseAssetType(type),
    subtype: parseAssetSubtype(type),
    standard:
      tokenInfo.type === AssetStandard.EIP4 ? AssetStandard.EIP4 : AssetStandard.Unstandardized
  };

  if (assetInfo.type === AssetType.NFT) {
    assetInfo.artworkHash = decodeColl(registers.R8, "hex");

    if (isColl(registers.R9)) {
      assetInfo.artworkUrl = decodeColl(registers.R9);
    } else if (isTuple(registers.R9)) {
      const [url, cover] = decodeCollTuple(registers.R9);
      assetInfo.artworkUrl = url;
      assetInfo.artworkCover = cover;
    }
  }

  return assetInfo;
}

function parseAssetSubtype(r7?: string): AssetSubtype | undefined {
  if (!r7 || isEmpty(r7)) {
    return;
  }

  return r7 as AssetSubtype;
}

function parseAssetType(r7?: string): AssetType {
  if (!r7 || isEmpty(r7)) {
    return AssetType.Unknown;
  }

  if (r7.startsWith(AssetType.NFT)) {
    return AssetType.NFT;
  } else if (r7.startsWith(AssetType.MembershipToken)) {
    return AssetType.MembershipToken;
  }

  return AssetType.Unknown;
}<|MERGE_RESOLUTION|>--- conflicted
+++ resolved
@@ -1,22 +1,12 @@
 import { Registers } from "@/types/connector";
 import { IAssetInfo } from "@/types/database";
-<<<<<<< HEAD
-import { ExplorerV0Box } from "@/types/explorer";
-=======
->>>>>>> 7efaeda1
 import { AssetStandard, AssetSubtype, AssetType } from "@/types/internal";
 import { Token } from "@ergo-graphql/types";
 import { isEmpty } from "lodash";
 import { decodeColl, decodeCollTuple, isColl, isTuple } from "../ergo/sigmaSerializer";
 
-<<<<<<< HEAD
-export function parseEIP4Asset(tokenId: string, box: ExplorerV0Box): IAssetInfo | undefined {
-  const boxAsset = find(box.assets, (a) => a.tokenId === tokenId);
-  if (!boxAsset) {
-=======
 export function parseEIP4Asset(tokenInfo: Token): IAssetInfo | undefined {
   if (!tokenInfo.box) {
->>>>>>> 7efaeda1
     return;
   }
 
