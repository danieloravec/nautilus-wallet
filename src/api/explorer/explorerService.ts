--- conflicted
+++ resolved
@@ -2,13 +2,9 @@
 import {
   AddressApiResponse,
   AssetBalance,
-<<<<<<< HEAD
   ExplorerBlockHeader,
-=======
   AssetPriceRate,
   ErgoDexPool,
-  ExplorerBlockHeaderResponse,
->>>>>>> 540bf196
   ExplorerBox,
   ExplorerSubmitTxResponse,
   ExplorerAddressBalanceResponse,
@@ -29,11 +25,7 @@
 import { AssetStandard } from "@/types/internal";
 import { parseEIP4Asset } from "./eip4Parser";
 import { IAssetInfo } from "@/types/database";
-<<<<<<< HEAD
-import { Transaction } from "@coinbarn/ergo-ts";
-=======
 import BigNumber from "bignumber.js";
->>>>>>> 540bf196
 
 axiosRetry(axios, { retries: 3, retryDelay: axiosRetry.exponentialDelay });
 
