--- conflicted
+++ resolved
@@ -49,18 +49,12 @@
 import { addressesDbService } from "@/api/database/addressesDbService";
 import { assestsDbService } from "@/api/database/assetsDbService";
 import AES from "crypto-js/aes";
-<<<<<<< HEAD
 import { ErgoTransaction } from "./api/ergo/transaction/ergoTransaction";
-=======
 import { TxBuilder } from "././api/ergo/transaction/txBuilder";
->>>>>>> 73cc946e
 import { SignContext } from "./api/ergo/transaction/signContext";
 import { connectedDAppsDbService } from "./api/database/connectedDAppsDbService";
 import { rpcHandler } from "./background/rpcHandler";
 import { extractAddressesFromInputs } from "./api/ergo/addresses";
-<<<<<<< HEAD
-import { sign } from "@coinbarn/ergo-ts";
-=======
 import { ITokenRate } from "ergo-market-lib";
 import { submitTx } from "./api/ergo/submitTx";
 import { fetchBoxes } from "./api/ergo/boxFetcher";
@@ -69,7 +63,6 @@
 import { assetInfoDbService } from "./api/database/assetInfoDbService";
 import { asDict } from "./utils/serializer";
 import { Token } from "./types/connector";
->>>>>>> 73cc946e
 
 function dbAddressMapper(a: IDbAddress) {
   return {
@@ -761,17 +754,12 @@
       const boxes = await fetchBoxes(command.walletId);
       const blockHeaders = await explorerService.getBlockHeaders({ limit: 10 });
 
-<<<<<<< HEAD
-      const signedtx = await ErgoTransaction.from(selectedAddresses)
-=======
       const signedtx = TxBuilder.from(selectedAddresses)
->>>>>>> 73cc946e
         .to(command.recipient)
         .changeIndex(changeAddress ?? 0)
         .withAssets(command.assets)
         .withFee(command.fee)
-<<<<<<< HEAD
-        .fromBoxes(boxes.map((a) => a.data).flat())
+        .fromBoxes(boxes)
         .useLedger(walletType === WalletType.Ledger)
         .setCallback(command.callback)
         .sign(SignContext.fromBlockHeaders(blockHeaders).withBip32(bip32));
@@ -779,12 +767,6 @@
       console.log(signedtx);
       const response = await explorerService.sendTx(signedtx);
       return response.id;
-=======
-        .fromBoxes(boxes)
-        .sign(SignContext.fromBlockHeaders(blockHeaders).withBip32(bip32));
-
-      return await submitTx(signedtx, command.walletId);
->>>>>>> 73cc946e
     },
     async [ACTIONS.SIGN_TX_FROM_CONNECTOR]({ state }, command: SignTxFromConnectorCommand) {
       const addressesFromBoxes = extractAddressesFromInputs(command.tx.inputs);
@@ -809,13 +791,8 @@
       );
       command.password = "";
 
-<<<<<<< HEAD
-      const blockHeaders = await explorerService.getLastTenBlockHeaders();
-      const signedtx = await ErgoTransaction.from(addresses).signFromConnector(
-=======
       const blockHeaders = await explorerService.getBlockHeaders({ limit: 10 });
       const signedtx = TxBuilder.from(addresses).signFromConnector(
->>>>>>> 73cc946e
         command.tx,
         SignContext.fromBlockHeaders(blockHeaders).withBip32(bip32)
       );
