import { walletsDbService } from "@/api/database/walletsDbService";
import { createStore } from "vuex";
import Bip32, { DerivedAddress } from "@/api/ergo/bip32";
import { explorerService } from "@/api/explorer/explorerService";
import BigNumber from "bignumber.js";
import { coinGeckoService } from "@/api/coinGeckoService";
import {
  groupBy,
  sortBy,
  find,
  findIndex,
  last,
  take,
  first,
  maxBy,
  clone,
  findLastIndex,
  isEmpty,
  uniq,
  difference,
  union
} from "lodash";
import {
  Network,
  WalletType,
  AddressState,
  AddressType,
  SignTxCommand,
  UpdateWalletSettingsCommand,
  UpdateChangeIndexCommand,
  UpdateUsedAddressesFilterCommand,
  StateAssetInfo,
  AssetType,
  AssetSubtype,
  SignEip28MessageCommand,
  Eip28SignedMessage
} from "@/types/internal";
import { bip32Pool } from "@/utils/objectPool";
import { StateAddress, StateAsset, StateWallet } from "@/types/internal";
import { MUTATIONS, GETTERS, ACTIONS } from "@/constants/store";
import { decimalize, toBigNumber } from "@/utils/bigNumbers";
import {
  ERG_TOKEN_ID,
  CHUNK_DERIVE_LENGTH,
  ERG_DECIMALS,
  UNKNOWN_MINTING_BOX_ID
} from "@/constants/ergo";
import { IDbAddress, IDbAsset, IAssetInfo, IDbDAppConnection, IDbWallet } from "@/types/database";
import router from "@/router";
import { addressesDbService } from "@/api/database/addressesDbService";
import { assetsDbService } from "@/api/database/assetsDbService";
import AES from "crypto-js/aes";
import { connectedDAppsDbService } from "./api/database/connectedDAppsDbService";
import { rpcHandler } from "./background/rpcHandler";
import {
  extractAddressesFromInputs as extractP2PKAddressesFromInputs,
  getChangeAddress
} from "./api/ergo/addresses";
import { utxosDbService } from "./api/database/utxosDbService";
import { MIN_UTXO_SPENT_CHECK_TIME } from "./constants/intervals";
import { assetInfoDbService } from "./api/database/assetInfoDbService";
import { Token } from "./types/connector";
import { AssetPriceRate } from "./types/explorer";
<<<<<<< HEAD
import { buildEip28ResponseMessage } from "./api/ergo/eip28";
=======
import { Prover } from "./api/ergo/transaction/prover";
>>>>>>> 152c8078

function dbAddressMapper(a: IDbAddress) {
  return {
    script: a.script,
    state: a.state,
    index: a.index,
    balance: undefined
  };
}

function navigate(routerName: string) {
  if (router.currentRoute.value.query.redirect !== "false") {
    router.push({ name: routerName });
  }
}

export default createStore({
  state: {
    wallets: [] as StateWallet[],
    currentWallet: {
      id: 0,
      name: "",
      type: WalletType.Standard,
      publicKey: "",
      extendedPublicKey: "",
      settings: {
        avoidAddressReuse: false,
        hideUsedAddresses: false,
        defaultChangeIndex: 0
      }
    } as StateWallet,
    currentAddresses: [] as StateAddress[],
    settings: {
      lastOpenedWalletId: 0,
      isKyaAccepted: false,
      conversionCurrency: "usd"
    },
    loading: {
      settings: true,
      price: false,
      addresses: true,
      balance: true,
      wallets: true
    },
    connections: Object.freeze([] as IDbDAppConnection[]),
    assetInfo: { [ERG_TOKEN_ID]: { name: "ERG", decimals: ERG_DECIMALS } } as StateAssetInfo,
    ergPrice: 0,
    assetMarketRates: {
      [ERG_TOKEN_ID]: { erg: 1 }
    } as AssetPriceRate
  },
  getters: {
    [GETTERS.BALANCE](state) {
      const balance: StateAsset[] = [];

      const groups = groupBy(
        state.currentAddresses
          .filter((a) => a.balance)
          .map((a) => a.balance || [])
          .flat(),
        (a) => a?.tokenId
      );

      for (const key in groups) {
        const group = groups[key];
        if (group.length === 0) {
          continue;
        }

        const token: StateAsset = {
          tokenId: group[0].tokenId,
          confirmedAmount: group.map((a) => a.confirmedAmount).reduce((acc, val) => acc.plus(val)),
          unconfirmedAmount: group
            .map((a) => a.unconfirmedAmount)
            .reduce((acc, val) => acc?.plus(val || 0)),
          info: group[0].info
        };

        balance.push(token);
      }

      if (isEmpty(balance)) {
        balance.push({
          tokenId: ERG_TOKEN_ID,
          confirmedAmount: new BigNumber(0),
          info: state.assetInfo[ERG_TOKEN_ID]
        });

        return balance;
      }

      return sortBy(balance, [(a) => a.tokenId !== ERG_TOKEN_ID, (a) => a.info?.name]);
    },
    [GETTERS.PICTURE_NFT_BALANCE](state, getters) {
      const balance: StateAsset[] = getters[GETTERS.BALANCE];
      return balance.filter((b) => b.info && b.info.type === AssetSubtype.PictureArtwork);
    },
    [GETTERS.NON_PICTURE_NFT_BALANCE](state, getters) {
      const balance: StateAsset[] = getters[GETTERS.BALANCE];
      return balance.filter((b) => !b.info || b.info.type !== AssetSubtype.PictureArtwork);
    }
  },
  mutations: {
    [MUTATIONS.SET_CURRENT_WALLET](state, identifier: StateWallet | number) {
      const selected =
        typeof identifier === "number"
          ? find(state.wallets, (w) => w.id == identifier)
          : identifier;

      if (!selected || !selected.id) {
        throw Error("Wallet not found");
      }

      if (typeof identifier !== "number") {
        const i = findIndex(state.wallets, (x) => x.id == selected.id);
        if (i > -1) {
          state.wallets[i] = selected;
        } else {
          state.wallets.push(selected);
        }
      }

      state.currentWallet = selected;
    },
    [MUTATIONS.SET_CURRENT_ADDRESSES](
      state,
      content: { addresses: StateAddress[]; walletId?: number }
    ) {
      // don't commit if the default wallet gets changed
      if (state.currentWallet.id !== content.walletId) {
        return;
      }

      if (state.currentAddresses.length !== 0) {
        for (const address of content.addresses) {
          const stateAddr = find(state.currentAddresses, (a) => a.script === address.script);
          if (stateAddr && stateAddr.balance) {
            address.balance = stateAddr.balance;
          }
        }
      }

      state.currentAddresses = sortBy(content.addresses, (a) => a.index);
    },
    [MUTATIONS.ADD_ADDRESS](state, content: { address: StateAddress; walletId: number }) {
      if (state.currentWallet.id != content.walletId) {
        return;
      }

      state.currentAddresses.push(content.address);
    },
    [MUTATIONS.UPDATE_BALANCES](state, data: { assets: IDbAsset[]; walletId: number }) {
      if (
        !data.assets ||
        data.assets.length === 0 ||
        state.currentAddresses.length === 0 ||
        state.currentWallet.id !== data.walletId
      ) {
        return;
      }

      const groups = groupBy(data.assets, (a) => a.address);
      for (const address of state.currentAddresses) {
        const group = groups[address.script];
        if (!group || group.length === 0) {
          address.balance = undefined;
          continue;
        }

        address.balance = group.map((x) => {
          return {
            tokenId: x.tokenId,
            confirmedAmount:
              decimalize(
                toBigNumber(x.confirmedAmount),
                state.assetInfo[x.tokenId]?.decimals ?? 0
              ) || new BigNumber(0),
            unconfirmedAmount: decimalize(
              toBigNumber(x.unconfirmedAmount),
              state.assetInfo[x.tokenId]?.decimals ?? 0
            ),
            info: state.assetInfo[x.tokenId]
          };
        });
      }
    },
    [MUTATIONS.SET_ERG_PRICE](state, price) {
      state.ergPrice = price;
    },
    [MUTATIONS.SET_LOADING](state, obj) {
      state.loading = Object.assign(state.loading, obj);
    },
    [MUTATIONS.SET_WALLETS](state, wallets: IDbWallet[]) {
      state.wallets = wallets.map((w) => {
        return {
          id: w.id || 0,
          name: w.name,
          type: w.type,
          publicKey: w.publicKey,
          extendedPublicKey: bip32Pool.get(w.publicKey).extendedPublicKey.toString("hex"),
          balance: new BigNumber(0),
          settings: w.settings
        };
      });
    },
    [MUTATIONS.SET_SETTINGS](state, settings) {
      state.settings = Object.assign(state.settings, settings);
    },
    [MUTATIONS.SET_CONNECTIONS](state, connections) {
      state.connections = Object.freeze(connections);
    },
    [MUTATIONS.SET_WALLET_SETTINGS](state, command: UpdateWalletSettingsCommand) {
      const wallet = find(state.wallets, (w) => w.id === command.walletId);
      if (!wallet) {
        return;
      }

      wallet.name = command.name;
      wallet.settings.avoidAddressReuse = command.avoidAddressReuse;
      wallet.settings.hideUsedAddresses = command.hideUsedAddresses;
    },
    [MUTATIONS.SET_DEFAULT_CHANGE_INDEX](state, command: UpdateChangeIndexCommand) {
      const wallet = find(state.wallets, (w) => w.id === command.walletId);
      if (!wallet) {
        return;
      }

      wallet.settings.defaultChangeIndex = command.index;
    },
    [MUTATIONS.SET_USED_ADDRESSES_FILTER](state, command: UpdateUsedAddressesFilterCommand) {
      const wallet = find(state.wallets, (w) => w.id === command.walletId);
      if (!wallet) {
        return;
      }

      wallet.settings.hideUsedAddresses = command.filter;
    },
    [MUTATIONS.SET_MARKET_RATES](state, rates: AssetPriceRate) {
      rates[ERG_TOKEN_ID] = { erg: 1 };
      state.assetMarketRates = rates;
    },
    [MUTATIONS.SET_ASSETS_INFO](state, assetsInfo: IAssetInfo[]) {
      if (isEmpty(assetsInfo)) {
        return;
      }

      for (let info of assetsInfo) {
        state.assetInfo[info.id] = {
          name: info.name,
          decimals: info.decimals,
          type: info.subtype,
          artworkUrl: info.artworkCover ?? info.artworkUrl
        };
      }
    },
    [MUTATIONS.REMOVE_WALLET](state, walletId: number) {
      if (state.currentWallet.id === walletId) {
        state.currentWallet = find(state.wallets, (w) => w.id !== walletId) ?? {
          id: 0,
          name: "",
          type: WalletType.Standard,
          publicKey: "",
          extendedPublicKey: "",
          settings: {
            avoidAddressReuse: false,
            hideUsedAddresses: false,
            defaultChangeIndex: 0
          }
        };

        state.currentAddresses = [];
      }

      const removeIndex = findIndex(state.wallets, (w) => w.id === walletId);
      if (removeIndex > -1) {
        state.wallets.splice(removeIndex, 1);
      }
    }
  },
  actions: {
    async [ACTIONS.INIT]({ state, dispatch }) {
      dispatch(ACTIONS.LOAD_SETTINGS);
      dispatch(ACTIONS.FETCH_FULL_ASSETS_INFO);
      await dispatch(ACTIONS.LOAD_WALLETS);

      if (router.currentRoute.value.query.popup === "true") {
        return;
      }

      if (state.wallets.length > 0) {
        let current = find(state.wallets, (w) => w.id === state.settings.lastOpenedWalletId);
        if (!current) {
          current = first(state.wallets);
        }

        dispatch(ACTIONS.SET_CURRENT_WALLET, current);
        dispatch(ACTIONS.LOAD_CONNECTIONS);
        navigate("assets-page");
      } else {
        navigate("add-wallet");
      }
    },
    async [ACTIONS.LOAD_MARKET_RATES]({ commit }) {
      const tokenMarketRates = await explorerService.getTokenRates();
      commit(MUTATIONS.SET_MARKET_RATES, tokenMarketRates);
    },
    [ACTIONS.LOAD_SETTINGS]({ commit }) {
      const rawSettings = localStorage.getItem("settings");
      if (rawSettings) {
        commit(MUTATIONS.SET_SETTINGS, JSON.parse(rawSettings));
      }
      commit(MUTATIONS.SET_LOADING, { settings: false });
    },
    [ACTIONS.SAVE_SETTINGS]({ state, commit }, newSettings) {
      if (newSettings) {
        commit(MUTATIONS.SET_SETTINGS, newSettings);
      }
      localStorage.setItem("settings", JSON.stringify(state.settings));
    },
    async [ACTIONS.LOAD_WALLETS]({ commit }) {
      const wallets = await walletsDbService.getAll();
      if (isEmpty(wallets)) {
        return;
      }

      for (const wallet of wallets) {
        bip32Pool.alloc(
          Bip32.fromPublicKey({ publicKey: wallet.publicKey, chainCode: wallet.chainCode }),
          wallet.publicKey
        );
      }

      commit(MUTATIONS.SET_WALLETS, wallets);
      commit(MUTATIONS.SET_LOADING, { wallets: false });
    },
    async [ACTIONS.PUT_WALLET](
      { dispatch },
      wallet:
        | { extendedPublicKey: string; name: string; type: WalletType.ReadOnly | WalletType.Ledger }
        | { mnemonic: string; password: string; name: string; type: WalletType.Standard }
    ) {
      const bip32 =
        wallet.type === WalletType.Standard
          ? await Bip32.fromMnemonic(wallet.mnemonic)
          : Bip32.fromPublicKey(wallet.extendedPublicKey);

      bip32Pool.alloc(bip32.neutered(), bip32.publicKey.toString("hex"));
      const walletId = await walletsDbService.put({
        name: wallet.name.trim(),
        network: Network.ErgoMainnet,
        type: wallet.type,
        publicKey: bip32.publicKey.toString("hex"),
        chainCode: bip32.chainCode.toString("hex"),
        mnemonic:
          wallet.type === WalletType.Standard
            ? AES.encrypt(wallet.mnemonic, wallet.password).toString()
            : undefined,
        settings: {
          avoidAddressReuse: false,
          hideUsedAddresses: false,
          defaultChangeIndex: 0
        }
      });

      await dispatch(ACTIONS.FETCH_AND_SET_AS_CURRENT_WALLET, walletId);
    },
    async [ACTIONS.FETCH_AND_SET_AS_CURRENT_WALLET]({ dispatch }, id: number) {
      const wallet = await walletsDbService.getById(id);
      if (!wallet || !wallet.id) {
        throw Error("wallet not found");
      }

      const bip32 = bip32Pool.get(wallet.publicKey);
      const stateWallet: StateWallet = {
        id: wallet.id,
        name: wallet.name,
        type: wallet.type,
        publicKey: wallet.publicKey,
        extendedPublicKey: bip32.extendedPublicKey.toString("hex"),
        settings: wallet.settings
      };

      await dispatch(ACTIONS.SET_CURRENT_WALLET, stateWallet);
    },
    async [ACTIONS.SET_CURRENT_WALLET]({ commit, dispatch }, wallet: StateWallet | number) {
      const walletId = typeof wallet === "number" ? wallet : wallet.id;
      commit(MUTATIONS.SET_LOADING, { balance: true, addresses: true });
      commit(MUTATIONS.SET_CURRENT_WALLET, wallet);
      commit(MUTATIONS.SET_CURRENT_ADDRESSES, { addresses: [], walletId });
      dispatch(ACTIONS.SAVE_SETTINGS, { lastOpenedWalletId: walletId });
      await dispatch(ACTIONS.REFRESH_CURRENT_ADDRESSES);
    },
    async [ACTIONS.NEW_ADDRESS]({ state, commit }) {
      const lastUsedIndex = findLastIndex(
        state.currentAddresses,
        (a) => a.state === AddressState.Used
      );

      if (state.currentAddresses.length - lastUsedIndex > CHUNK_DERIVE_LENGTH) {
        throw Error(
          `You cannot add more than ${CHUNK_DERIVE_LENGTH} consecutive unused addresses.`
        );
      }
      const walletId = state.currentWallet.id;
      const pk = state.currentWallet.publicKey;
      const index = (maxBy(state.currentAddresses, (a) => a.index)?.index || 0) + 1;
      const bip32 = bip32Pool.get(pk);
      const address = bip32.deriveAddress(index);
      await addressesDbService.put({
        type: AddressType.P2PK,
        state: AddressState.Unused,
        script: address.script,
        index: address.index,
        walletId: walletId
      });

      commit(MUTATIONS.ADD_ADDRESS, {
        address: {
          script: address.script,
          state: AddressState.Unused,
          index: address.index,
          balance: undefined
        },
        walletId
      });
    },
    async [ACTIONS.REFRESH_CURRENT_ADDRESSES]({ state, commit, dispatch }) {
      if (!state.currentWallet.id) {
        return;
      }

      const walletId = state.currentWallet.id;
      const pk = state.currentWallet.publicKey;
      const bip32 = bip32Pool.get(pk);
      let active: StateAddress[] = sortBy(
        (await addressesDbService.getByWalletId(walletId)).map((a) => dbAddressMapper(a)),
        (a) => a.index
      );
      let derived: DerivedAddress[] = [];
      let used: string[] = [];
      let usedChunk: string[] = [];
      let lastUsed: string | undefined;
      let lastStored = last(active)?.script;
      const maxIndex = maxBy(active, (a) => a.index)?.index;
      let offset = maxIndex !== undefined ? maxIndex + 1 : 0;

      if (active.length > 0) {
        if (state.currentAddresses.length === 0) {
          commit(MUTATIONS.SET_CURRENT_ADDRESSES, { addresses: clone(active), walletId });
          dispatch(ACTIONS.LOAD_BALANCES, walletId);
        }

        used = used.concat(
          await explorerService.getUsedAddresses(
            active.map((a) => a.script),
            { chunkBy: CHUNK_DERIVE_LENGTH }
          )
        );
        lastUsed = last(used);
      }

      do {
        derived = bip32.deriveAddresses(CHUNK_DERIVE_LENGTH, offset);
        offset += derived.length;
        usedChunk = await explorerService.getUsedAddresses(derived.map((a) => a.script));
        used = used.concat(usedChunk);
        active = active.concat(
          derived.map((d) => ({
            index: d.index,
            script: d.script,
            state: AddressState.Unused,
            balance: undefined
          }))
        );
        if (usedChunk.length > 0) {
          lastUsed = last(usedChunk);
        }
      } while (usedChunk.length > 0);

      const lastUsedIndex = findIndex(active, (a) => a.script === lastUsed);
      const lastStoredIndex = findIndex(active, (a) => a.script === lastStored);
      if (lastStoredIndex > lastUsedIndex) {
        active = take(active, lastStoredIndex + 1);
      } else if (lastUsedIndex > -1) {
        active = take(active, lastUsedIndex + 2);
      } else {
        active = take(active, 1);
      }

      for (const addr of active) {
        if (find(used, (address) => addr.script === address)) {
          addr.state = AddressState.Used;
        }
      }

      await addressesDbService.bulkPut(
        active.map((a) => {
          return {
            type: AddressType.P2PK,
            state: a.state,
            script: a.script,
            index: a.index,
            walletId: walletId
          };
        }),
        walletId
      );

      const addr = (await addressesDbService.getByWalletId(walletId)).map((a: IDbAddress) => {
        return {
          script: a.script,
          state: a.state,
          index: a.index,
          balance: undefined
        };
      });
      commit(MUTATIONS.SET_CURRENT_ADDRESSES, { addresses: addr, walletId: walletId });

      if (lastUsed !== null) {
        dispatch(ACTIONS.FETCH_BALANCES, {
          addresses: active.map((a) => a.script),
          walletId
        });
      }

      commit(MUTATIONS.SET_LOADING, { addresses: false });
    },
    async [ACTIONS.LOAD_BALANCES]({ commit, dispatch }, walletId: number) {
      const assets = await assetsDbService.getByWalletId(walletId);

      await dispatch(
        ACTIONS.LOAD_ASSETS_INFO,
        assets.map((x) => x.tokenId)
      );
      commit(MUTATIONS.UPDATE_BALANCES, { assets, walletId });
    },
    async [ACTIONS.LOAD_ASSETS_INFO](
      { state, commit, dispatch },
      params: string[] | { assetInfo: Token[] }
    ) {
      const tokenIds = uniq(
        Array.isArray(params) ? params : params.assetInfo.map((x) => x.tokenId)
      );
      const unloaded = difference(tokenIds, Object.keys(state.assetInfo));

      if (!isEmpty(unloaded) && !Array.isArray(params)) {
        await assetInfoDbService.addIfNotExists(
          params.assetInfo
            .filter((x) => unloaded.includes(x.tokenId))
            .map((x) => {
              return {
                id: x.tokenId,
                mintingBoxId: UNKNOWN_MINTING_BOX_ID,
                name: x.name,
                decimals: x.decimals,
                type: AssetType.Unknown
              };
            })
        );
      }

      const assetsInfo = await assetInfoDbService.getAnyOf(unloaded);

      commit(MUTATIONS.SET_ASSETS_INFO, assetsInfo);
      dispatch(
        ACTIONS.FETCH_FULL_ASSETS_INFO,
        difference(
          unloaded,
          assetsInfo.map((x) => x.id)
        )
      );
    },
    async [ACTIONS.FETCH_FULL_ASSETS_INFO]({ commit }, assetIds: string[]) {
      const incompleteIds = union(assetIds, await assetInfoDbService.getIncompleteInfoIds());
      if (isEmpty(incompleteIds)) {
        return;
      }

      let info = await explorerService.getAssetsInfo(incompleteIds);
      if (isEmpty(info)) {
        return;
      }

      await assetInfoDbService.bulkPut(info);
      commit(MUTATIONS.SET_ASSETS_INFO, info);
    },
    async [ACTIONS.REMOVE_WALLET]({ state, commit, dispatch }, walletId: number) {
      await walletsDbService.delete(walletId);

      if (state.currentWallet.id === walletId) {
        const wallet = find(state.wallets, (w) => w.id !== walletId);
        if (wallet) {
          await dispatch(ACTIONS.SET_CURRENT_WALLET, wallet);
          router.push({ name: "assets-page" });
        } else {
          router.push({ name: "add-wallet" });
        }
      }

      commit(MUTATIONS.REMOVE_WALLET, walletId);
    },
    async [ACTIONS.FETCH_BALANCES](
      { commit, dispatch },
      data: { addresses: string[]; walletId: number }
    ) {
      const balances = await explorerService.getAddressesBalance(data.addresses);
      const assets = balances.map((x) => {
        return {
          tokenId: x.tokenId,
          confirmedAmount: x.confirmedAmount,
          unconfirmedAmount: x.unconfirmedAmount,
          address: x.address,
          walletId: data.walletId
        } as IDbAsset;
      });
      assetsDbService.sync(assets, data.walletId);

      await dispatch(ACTIONS.LOAD_ASSETS_INFO, {
        assetInfo: balances.map((x) => {
          return {
            tokenId: x.tokenId,
            name: x.name,
            decimals: x.decimals
          } as Token;
        })
      });
      commit(MUTATIONS.UPDATE_BALANCES, { assets, walletId: data.walletId });
      commit(MUTATIONS.SET_LOADING, { balance: false });
      dispatch(ACTIONS.CHECK_PENDING_BOXES);
    },
    async [ACTIONS.CHECK_PENDING_BOXES]() {
      const now = Date.now();
      const boxes = (await utxosDbService.getAllPending()).filter(
        (b) => b.spentTimestamp && now - b.spentTimestamp >= MIN_UTXO_SPENT_CHECK_TIME
      );

      if (isEmpty(boxes)) {
        return;
      }

      const txIds = uniq(boxes.map((b) => b.spentTxId));
      const mempoolResult = await explorerService.areTransactionsInMempool(txIds);
      await utxosDbService.removeByTxId(txIds.filter((id) => mempoolResult[id] === false));
    },
    async [ACTIONS.FETCH_CURRENT_PRICES]({ commit, dispatch, state }) {
      if (state.loading.price) {
        return;
      }

      commit(MUTATIONS.SET_LOADING, { price: true });

      const price = await coinGeckoService.getPrice(state.settings.conversionCurrency);
      commit(MUTATIONS.SET_ERG_PRICE, price);

      commit(MUTATIONS.SET_LOADING, { price: false });
      await dispatch(ACTIONS.LOAD_MARKET_RATES);
    },
    async [ACTIONS.SIGN_TX]({ state }, command: SignTxCommand) {
      const inputAddresses = extractP2PKAddressesFromInputs(command.tx.inputs);
      const ownAddresses = await addressesDbService.getByWalletId(command.walletId);
      const addresses = ownAddresses
        .filter((a) => inputAddresses.includes(a.script))
        .map((a) => dbAddressMapper(a));

      if (isEmpty(addresses)) {
        const changeIndex = state.currentWallet.settings.defaultChangeIndex;
        addresses.push(
          dbAddressMapper(
            find(ownAddresses, (a) => a.index === changeIndex) ??
              find(ownAddresses, (a) => a.index === 0) ??
              ownAddresses[0]
          )
        );
      }

      if (command.callback) {
        command.callback({ statusText: "Loading context data..." });
      }

      const walletType = state.currentWallet.type;
      const deriver =
        walletType === WalletType.Ledger
          ? bip32Pool.get(state.currentWallet.publicKey)
          : await Bip32.fromMnemonic(
              await walletsDbService.getMnemonic(command.walletId, command.password)
            );

      const changeAddress = getChangeAddress(
        command.tx.outputs,
        ownAddresses.map((a) => a.script)
      );
      const blockHeaders = await explorerService.getBlockHeaders({ limit: 10 });
<<<<<<< HEAD
      const signedTx = await TxBuilder.from(addresses)
=======

      const signedTx = await new Prover(deriver)
        .from(addresses)
>>>>>>> 152c8078
        .useLedger(walletType === WalletType.Ledger)
        .changeIndex(find(ownAddresses, (a) => a.script === changeAddress)?.index ?? 0)
        .setCallback(command.callback)
        .sign(command.tx, blockHeaders);

      return signedTx;
    },
<<<<<<< HEAD
    async [ACTIONS.SIGN_EIP28_MESSAGE](
      {},
      command: SignEip28MessageCommand
    ): Promise<Eip28SignedMessage> {
      const ownAddresses = await addressesDbService.getByWalletId(command.walletId);
      const bip32 = await Bip32.fromMnemonic(
        await walletsDbService.getMnemonic(command.walletId, command.password)
      );

      const signingAddress = ownAddresses.filter((x) => x.script === command.address);
      const message = buildEip28ResponseMessage(command.message, command.origin);
      const proofBytes = TxBuilder.from(signingAddress).signMessage(message, bip32);

      return {
        signedMessage: message,
        proof: Buffer.from(proofBytes).toString("hex")
      };
    },
=======
>>>>>>> 152c8078
    async [ACTIONS.LOAD_CONNECTIONS]({ commit }) {
      const connections = await connectedDAppsDbService.getAll();
      commit(MUTATIONS.SET_CONNECTIONS, connections);
    },
    async [ACTIONS.REMOVE_CONNECTION]({ dispatch }, origin: string) {
      await connectedDAppsDbService.deleteByOrigin(origin);
      dispatch(ACTIONS.LOAD_CONNECTIONS);
      rpcHandler.sendEvent("disconnected", origin);
    },
    async [ACTIONS.UPDATE_WALLET_SETTINGS]({ commit }, command: UpdateWalletSettingsCommand) {
      await walletsDbService.updateSettings(command.walletId, command.name, command);
      commit(MUTATIONS.SET_WALLET_SETTINGS, command);
    },
    async [ACTIONS.UPDATE_CHANGE_ADDRESS_INDEX]({ commit }, command: UpdateChangeIndexCommand) {
      await walletsDbService.updateChangeIndex(command.walletId, command.index);
      commit(MUTATIONS.SET_DEFAULT_CHANGE_INDEX, command);
    },
    async [ACTIONS.UPDATE_USED_ADDRESSES_FILTER](
      { commit },
      command: UpdateUsedAddressesFilterCommand
    ) {
      await walletsDbService.updateUsedAddressFilter(command.walletId, command.filter);
      commit(MUTATIONS.SET_USED_ADDRESSES_FILTER, command);
    }
  }
});<|MERGE_RESOLUTION|>--- conflicted
+++ resolved
@@ -61,11 +61,8 @@
 import { assetInfoDbService } from "./api/database/assetInfoDbService";
 import { Token } from "./types/connector";
 import { AssetPriceRate } from "./types/explorer";
-<<<<<<< HEAD
 import { buildEip28ResponseMessage } from "./api/ergo/eip28";
-=======
 import { Prover } from "./api/ergo/transaction/prover";
->>>>>>> 152c8078
 
 function dbAddressMapper(a: IDbAddress) {
   return {
@@ -758,13 +755,9 @@
         ownAddresses.map((a) => a.script)
       );
       const blockHeaders = await explorerService.getBlockHeaders({ limit: 10 });
-<<<<<<< HEAD
-      const signedTx = await TxBuilder.from(addresses)
-=======
 
       const signedTx = await new Prover(deriver)
         .from(addresses)
->>>>>>> 152c8078
         .useLedger(walletType === WalletType.Ledger)
         .changeIndex(find(ownAddresses, (a) => a.script === changeAddress)?.index ?? 0)
         .setCallback(command.callback)
@@ -772,7 +765,6 @@
 
       return signedTx;
     },
-<<<<<<< HEAD
     async [ACTIONS.SIGN_EIP28_MESSAGE](
       {},
       command: SignEip28MessageCommand
@@ -784,15 +776,13 @@
 
       const signingAddress = ownAddresses.filter((x) => x.script === command.address);
       const message = buildEip28ResponseMessage(command.message, command.origin);
-      const proofBytes = TxBuilder.from(signingAddress).signMessage(message, bip32);
+      const proofBytes = ""; // TxBuilder.from(signingAddress).signMessage(message, bip32);
 
       return {
         signedMessage: message,
         proof: Buffer.from(proofBytes).toString("hex")
       };
     },
-=======
->>>>>>> 152c8078
     async [ACTIONS.LOAD_CONNECTIONS]({ commit }) {
       const connections = await connectedDAppsDbService.getAll();
       commit(MUTATIONS.SET_CONNECTIONS, connections);
